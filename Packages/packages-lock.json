--- conflicted
+++ resolved
@@ -7,22 +7,8 @@
       "dependencies": {},
       "url": "https://packages.unity.com"
     },
-<<<<<<< HEAD
-    "com.unity.ide.rider": {
-      "version": "2.0.7",
-      "depth": 0,
-      "source": "registry",
-      "dependencies": {
-        "com.unity.test-framework": "1.1.1"
-      },
-      "url": "https://packages.unity.com"
-    },
-    "com.unity.ide.visualstudio": {
-      "version": "2.0.12",
-=======
     "com.unity.ide.visualstudio": {
       "version": "2.0.14",
->>>>>>> ecf44518
       "depth": 0,
       "source": "registry",
       "dependencies": {
@@ -30,23 +16,6 @@
       },
       "url": "https://packages.unity.com"
     },
-<<<<<<< HEAD
-    "com.unity.ide.vscode": {
-      "version": "1.2.4",
-      "depth": 0,
-      "source": "registry",
-      "dependencies": {},
-      "url": "https://packages.unity.com"
-    },
-    "com.unity.settings-manager": {
-      "version": "1.0.1",
-      "depth": 1,
-      "source": "registry",
-      "dependencies": {},
-      "url": "https://packages.unity.com"
-    },
-=======
->>>>>>> ecf44518
     "com.unity.test-framework": {
       "version": "1.1.29",
       "depth": 1,
@@ -58,7 +27,6 @@
       },
       "url": "https://packages.unity.com"
     },
-<<<<<<< HEAD
     "com.unity.testtools.codecoverage": {
       "version": "1.0.0",
       "depth": 0,
@@ -78,8 +46,6 @@
       },
       "url": "https://packages.unity.com"
     },
-=======
->>>>>>> ecf44518
     "com.unity.ugui": {
       "version": "1.0.0",
       "depth": 0,
@@ -89,7 +55,6 @@
         "com.unity.modules.imgui": "1.0.0"
       }
     },
-<<<<<<< HEAD
     "com.unity.xr.legacyinputhelpers": {
       "version": "2.1.8",
       "depth": 0,
@@ -100,8 +65,6 @@
       },
       "url": "https://packages.unity.com"
     },
-=======
->>>>>>> ecf44518
     "com.unity.modules.ai": {
       "version": "1.0.0",
       "depth": 0,

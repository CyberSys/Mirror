using System.Collections.Generic;
using System.Linq;
using UnityEngine;
using UnityEngine.SceneManagement;
using UnityEngine.Serialization;

namespace Mirror
{
    /// <summary>
    /// This is a specialized NetworkManager that includes a networked room.
    /// </summary>
    /// <remarks>
    /// <para>The room has slots that track the joined players, and a maximum player count that is enforced. It requires that the NetworkRoomPlayer component be on the room player objects.</para>
    /// <para>NetworkRoomManager is derived from NetworkManager, and so it implements many of the virtual functions provided by the NetworkManager class. To avoid accidentally replacing functionality of the NetworkRoomManager, there are new virtual functions on the NetworkRoomManager that begin with "OnRoom". These should be used on classes derived from NetworkRoomManager instead of the virtual functions on NetworkManager.</para>
    /// <para>The OnRoom*() functions have empty implementations on the NetworkRoomManager base class, so the base class functions do not have to be called.</para>
    /// </remarks>
    [AddComponentMenu("Network/Network Room Manager")]
    [HelpURL("https://mirror-networking.gitbook.io/docs/components/network-room-manager")]
    public class NetworkRoomManager : NetworkManager
    {
        public struct PendingPlayer
        {
            public NetworkConnectionToClient conn;
            public GameObject roomPlayer;
        }

        [Header("Room Settings")]
        [FormerlySerializedAs("m_ShowRoomGUI")]
        [SerializeField]
        [Tooltip("This flag controls whether the default UI is shown for the room")]
        public bool showRoomGUI = true;

        [FormerlySerializedAs("m_MinPlayers")]
        [SerializeField]
        [Tooltip("Minimum number of players to auto-start the game")]
        public int minPlayers = 1;

        [FormerlySerializedAs("m_RoomPlayerPrefab")]
        [SerializeField]
        [Tooltip("Prefab to use for the Room Player")]
        public NetworkRoomPlayer roomPlayerPrefab;

        /// <summary>
        /// The scene to use for the room. This is similar to the offlineScene of the NetworkManager.
        /// </summary>
        [Scene]
        public string RoomScene;

        /// <summary>
        /// The scene to use for the playing the game from the room. This is similar to the onlineScene of the NetworkManager.
        /// </summary>
        [Scene]
        public string GameplayScene;

        /// <summary>
        /// List of players that are in the Room
        /// </summary>
        [FormerlySerializedAs("m_PendingPlayers")]
        public List<PendingPlayer> pendingPlayers = new List<PendingPlayer>();

        [Header("Diagnostics")]
        /// <summary>
        /// True when all players have submitted a Ready message
        /// </summary>
        [Tooltip("Diagnostic flag indicating all players are ready to play")]
        [FormerlySerializedAs("allPlayersReady")]
        [SerializeField] bool _allPlayersReady;

        /// <summary>
        /// These slots track players that enter the room.
        /// <para>The slotId on players is global to the game - across all players.</para>
        /// </summary>
        [Tooltip("List of Room Player objects")]
        public List<NetworkRoomPlayer> roomSlots = new List<NetworkRoomPlayer>();

        public bool allPlayersReady
        {
            get => _allPlayersReady;
            set
            {
                bool wasReady = _allPlayersReady;
                bool nowReady = value;

                if (wasReady != nowReady)
                {
                    _allPlayersReady = value;

                    if (nowReady)
                    {
                        OnRoomServerPlayersReady();
                    }
                    else
                    {
                        OnRoomServerPlayersNotReady();
                    }
                }
            }
        }

        public override void OnValidate()
        {
            base.OnValidate();

            // always <= maxConnections
            minPlayers = Mathf.Min(minPlayers, maxConnections);

            // always >= 0
            minPlayers = Mathf.Max(minPlayers, 0);

            if (roomPlayerPrefab != null)
            {
                NetworkIdentity identity = roomPlayerPrefab.GetComponent<NetworkIdentity>();
                if (identity == null)
                {
                    roomPlayerPrefab = null;
                    Debug.LogError("RoomPlayer prefab must have a NetworkIdentity component.");
                }
            }
        }

        void SceneLoadedForPlayer(NetworkConnectionToClient conn, GameObject roomPlayer)
        {
            Debug.Log($"NetworkRoom SceneLoadedForPlayer scene: {SceneManager.GetActiveScene().path} {conn}");

            if (Utils.IsSceneActive(RoomScene))
            {
                // cant be ready in room, add to ready list
                PendingPlayer pending;
                pending.conn = conn;
                pending.roomPlayer = roomPlayer;
                pendingPlayers.Add(pending);
                return;
            }

            GameObject gamePlayer = OnRoomServerCreateGamePlayer(conn, roomPlayer);
            if (gamePlayer == null)
            {
                // get start position from base class
                Transform startPos = GetStartPosition();
                gamePlayer = startPos != null
                    ? Instantiate(playerPrefab, startPos.position, startPos.rotation)
                    : Instantiate(playerPrefab, Vector3.zero, Quaternion.identity);
            }

            if (!OnRoomServerSceneLoadedForPlayer(conn, roomPlayer, gamePlayer))
                return;

            // replace room player with game player
            NetworkServer.ReplacePlayerForConnection(conn, gamePlayer, true);
        }

<<<<<<< HEAD
        /// <summary>
        /// CheckReadyToBegin checks all of the players in the room to see if their readyToBegin flag is set.
        /// <para>If all of the players are ready, then the server switches from the RoomScene to the PlayScene, essentially starting the game. This is called automatically in response to NetworkRoomPlayer.CmdChangeReadyState.</para>
        /// </summary>
        public void CheckReadyToBegin()
        {
            if (!Utils.IsSceneActive(RoomScene))
                return;

            int numberOfReadyPlayers = NetworkServer.connections.Count(conn =>
                conn.Value != null &&
                conn.Value.identity != null &&
                conn.Value.identity.TryGetComponent(out NetworkRoomPlayer nrp) &&
                nrp.readyToBegin);

            bool enoughReadyPlayers = minPlayers <= 0 || numberOfReadyPlayers >= minPlayers;
            if (enoughReadyPlayers)
            {
                pendingPlayers.Clear();
                allPlayersReady = true;
            }
            else
                allPlayersReady = false;
        }

=======
>>>>>>> 77efeec3
        internal void CallOnClientEnterRoom()
        {
            OnRoomClientEnter();
            foreach (NetworkRoomPlayer player in roomSlots)
                if (player != null)
                {
                    player.OnClientEnterRoom();
                }
        }

        internal void CallOnClientExitRoom()
        {
            OnRoomClientExit();
            foreach (NetworkRoomPlayer player in roomSlots)
                if (player != null)
                {
                    player.OnClientExitRoom();
                }
        }

        /// <summary>
        /// CheckReadyToBegin checks all of the players in the room to see if their readyToBegin flag is set.
        /// <para>If all of the players are ready, then the server switches from the RoomScene to the PlayScene, essentially starting the game. This is called automatically in response to NetworkRoomPlayer.CmdChangeReadyState.</para>
        /// </summary>
        public void CheckReadyToBegin()
        {
            if (!Utils.IsSceneActive(RoomScene))
                return;

            int numberOfReadyPlayers = NetworkServer.connections.Count(conn =>
                conn.Value != null &&
                conn.Value.identity != null &&
                conn.Value.identity.TryGetComponent(out NetworkRoomPlayer nrp) &&
                nrp.readyToBegin);

            bool enoughReadyPlayers = minPlayers <= 0 || numberOfReadyPlayers >= minPlayers;
            if (enoughReadyPlayers)
            {
                pendingPlayers.Clear();
                allPlayersReady = true;
            }
            else
                allPlayersReady = false;
        }

        #region server handlers

        /// <summary>
        /// Called on the server when a new client connects.
        /// <para>Unity calls this on the Server when a Client connects to the Server. Use an override to tell the NetworkManager what to do when a client connects to the server.</para>
        /// </summary>
        /// <param name="conn">Connection from client.</param>
        public override void OnServerConnect(NetworkConnectionToClient conn)
        {
            // cannot join game in progress
            if (!Utils.IsSceneActive(RoomScene))
            {
                Debug.Log($"Not in Room scene...disconnecting {conn}");
                conn.Disconnect();
                return;
            }

            base.OnServerConnect(conn);
            OnRoomServerConnect(conn);
        }

        /// <summary>
        /// Called on the server when a client disconnects.
        /// <para>This is called on the Server when a Client disconnects from the Server. Use an override to decide what should happen when a disconnection is detected.</para>
        /// </summary>
        /// <param name="conn">Connection from client.</param>
        public override void OnServerDisconnect(NetworkConnectionToClient conn)
        {
            if (conn.identity != null)
            {
                NetworkRoomPlayer roomPlayer = conn.identity.GetComponent<NetworkRoomPlayer>();

                if (roomPlayer != null)
                    roomSlots.Remove(roomPlayer);

                foreach (NetworkIdentity clientOwnedObject in conn.owned)
                {
                    roomPlayer = clientOwnedObject.GetComponent<NetworkRoomPlayer>();
                    if (roomPlayer != null)
                        roomSlots.Remove(roomPlayer);
                }
            }

            allPlayersReady = false;

            foreach (NetworkRoomPlayer player in roomSlots)
            {
                if (player != null)
                    player.GetComponent<NetworkRoomPlayer>().readyToBegin = false;
            }

            if (Utils.IsSceneActive(RoomScene))
                RecalculateRoomPlayerIndices();

            OnRoomServerDisconnect(conn);
            base.OnServerDisconnect(conn);

#if UNITY_SERVER
            if (numPlayers < 1)
                StopServer();
#endif
        }

        // Sequential index used in round-robin deployment of players into instances and score positioning
        public int clientIndex;

        /// <summary>
        /// Called on the server when a client is ready.
        /// <para>The default implementation of this function calls NetworkServer.SetClientReady() to continue the network setup process.</para>
        /// </summary>
        /// <param name="conn">Connection from client.</param>
        public override void OnServerReady(NetworkConnectionToClient conn)
        {
            Debug.Log($"NetworkRoomManager OnServerReady {conn}");
            base.OnServerReady(conn);

            if (conn != null && conn.identity != null)
            {
                GameObject roomPlayer = conn.identity.gameObject;

                // if null or not a room player, don't replace it
                if (roomPlayer != null && roomPlayer.GetComponent<NetworkRoomPlayer>() != null)
                    SceneLoadedForPlayer(conn, roomPlayer);
            }
        }

        /// <summary>
        /// Called on the server when a client adds a new player with NetworkClient.AddPlayer.
        /// <para>The default implementation for this function creates a new player object from the playerPrefab.</para>
        /// </summary>
        /// <param name="conn">Connection from client.</param>
        public override void OnServerAddPlayer(NetworkConnectionToClient conn)
        {
            // increment the index before adding the player, so first player starts at 1
            clientIndex++;

            if (Utils.IsSceneActive(RoomScene))
            {
                allPlayersReady = false;

                //Debug.Log("NetworkRoomManager.OnServerAddPlayer playerPrefab: {roomPlayerPrefab.name}");

                GameObject newRoomGameObject = OnRoomServerCreateRoomPlayer(conn);
                if (newRoomGameObject == null)
                    newRoomGameObject = Instantiate(roomPlayerPrefab.gameObject, Vector3.zero, Quaternion.identity);

                NetworkServer.AddPlayerForConnection(conn, newRoomGameObject);
            }
            else
            {
                // Late joiners not supported...should've been kicked by OnServerDisconnect
                Debug.Log($"Not in Room scene...disconnecting {conn}");
                conn.Disconnect();
            }
        }

        [Server]
        public void RecalculateRoomPlayerIndices()
        {
            if (roomSlots.Count > 0)
            {
                for (int i = 0; i < roomSlots.Count; i++)
                {
                    roomSlots[i].index = i;
                }
            }
        }

        /// <summary>
        /// This causes the server to switch scenes and sets the networkSceneName.
        /// <para>Clients that connect to this server will automatically switch to this scene. This is called automatically if onlineScene or offlineScene are set, but it can be called from user code to switch scenes again while the game is in progress. This automatically sets clients to be not-ready. The clients must call NetworkClient.Ready() again to participate in the new scene.</para>
        /// </summary>
        /// <param name="newSceneName"></param>
        public override void ServerChangeScene(string newSceneName)
        {
            if (newSceneName == RoomScene)
            {
                foreach (NetworkRoomPlayer roomPlayer in roomSlots)
                {
                    if (roomPlayer == null)
                        continue;

                    // find the game-player object for this connection, and destroy it
                    NetworkIdentity identity = roomPlayer.GetComponent<NetworkIdentity>();

                    if (NetworkServer.active)
                    {
                        // re-add the room object
                        roomPlayer.GetComponent<NetworkRoomPlayer>().readyToBegin = false;
                        NetworkServer.ReplacePlayerForConnection(identity.connectionToClient, roomPlayer.gameObject);
                    }
                }

                allPlayersReady = false;
            }

            base.ServerChangeScene(newSceneName);
        }

        /// <summary>
        /// Called on the server when a scene is completed loaded, when the scene load was initiated by the server with ServerChangeScene().
        /// </summary>
        /// <param name="sceneName">The name of the new scene.</param>
        public override void OnServerSceneChanged(string sceneName)
        {
            if (sceneName != RoomScene)
            {
                // call SceneLoadedForPlayer on any players that become ready while we were loading the scene.
                foreach (PendingPlayer pending in pendingPlayers)
                    SceneLoadedForPlayer(pending.conn, pending.roomPlayer);

                pendingPlayers.Clear();
            }

            OnRoomServerSceneChanged(sceneName);
        }

        /// <summary>
        /// This is invoked when a server is started - including when a host is started.
        /// <para>StartServer has multiple signatures, but they all cause this hook to be called.</para>
        /// </summary>
        public override void OnStartServer()
        {
            if (string.IsNullOrWhiteSpace(RoomScene))
            {
                Debug.LogError("NetworkRoomManager RoomScene is empty. Set the RoomScene in the inspector for the NetworkRoomManager");
                return;
            }

            if (string.IsNullOrWhiteSpace(GameplayScene))
            {
                Debug.LogError("NetworkRoomManager PlayScene is empty. Set the PlayScene in the inspector for the NetworkRoomManager");
                return;
            }

            OnRoomStartServer();
        }

        /// <summary>
        /// This is invoked when a host is started.
        /// <para>StartHost has multiple signatures, but they all cause this hook to be called.</para>
        /// </summary>
        public override void OnStartHost()
        {
            OnRoomStartHost();
        }

        /// <summary>
        /// This is called when a server is stopped - including when a host is stopped.
        /// </summary>
        public override void OnStopServer()
        {
            roomSlots.Clear();
            OnRoomStopServer();
        }

        /// <summary>
        /// This is called when a host is stopped.
        /// </summary>
        public override void OnStopHost()
        {
            OnRoomStopHost();
        }

        #endregion

        #region client handlers

        /// <summary>
        /// This is invoked when the client is started.
        /// </summary>
        public override void OnStartClient()
        {
            if (roomPlayerPrefab == null || roomPlayerPrefab.gameObject == null)
                Debug.LogError("NetworkRoomManager no RoomPlayer prefab is registered. Please add a RoomPlayer prefab.");
            else
                NetworkClient.RegisterPrefab(roomPlayerPrefab.gameObject);

            if (playerPrefab == null)
                Debug.LogError("NetworkRoomManager no GamePlayer prefab is registered. Please add a GamePlayer prefab.");

            OnRoomStartClient();
        }

        /// <summary>
        /// Called on the client when connected to a server.
        /// <para>The default implementation of this function sets the client as ready and adds a player. Override the function to dictate what happens when the client connects.</para>
        /// </summary>
        public override void OnClientConnect()
        {
            OnRoomClientConnect();
            base.OnClientConnect();
        }

        /// <summary>
        /// Called on clients when disconnected from a server.
        /// <para>This is called on the client when it disconnects from the server. Override this function to decide what happens when the client disconnects.</para>
        /// </summary>
        public override void OnClientDisconnect()
        {
            OnRoomClientDisconnect();
            base.OnClientDisconnect();
        }

        /// <summary>
        /// This is called when a client is stopped.
        /// </summary>
        public override void OnStopClient()
        {
            OnRoomStopClient();
            CallOnClientExitRoom();
            roomSlots.Clear();
        }

        /// <summary>
        /// Called on clients when a scene has completed loaded, when the scene load was initiated by the server.
        /// <para>Scene changes can cause player objects to be destroyed. The default implementation of OnClientSceneChanged in the NetworkManager is to add a player object for the connection if no player object exists.</para>
        /// </summary>
        public override void OnClientSceneChanged()
        {
            if (Utils.IsSceneActive(RoomScene))
            {
                if (NetworkClient.isConnected)
                    CallOnClientEnterRoom();
            }
            else
                CallOnClientExitRoom();

            base.OnClientSceneChanged();
            OnRoomClientSceneChanged();
        }

        #endregion

        #region room server virtuals

        /// <summary>
        /// This is called on the host when a host is started.
        /// </summary>
        public virtual void OnRoomStartHost() {}

        /// <summary>
        /// This is called on the host when the host is stopped.
        /// </summary>
        public virtual void OnRoomStopHost() {}

        /// <summary>
        /// This is called on the server when the server is started - including when a host is started.
        /// </summary>
        public virtual void OnRoomStartServer() {}

        /// <summary>
        /// This is called on the server when the server is started - including when a host is stopped.
        /// </summary>
        public virtual void OnRoomStopServer() {}

        /// <summary>
        /// This is called on the server when a new client connects to the server.
        /// </summary>
        /// <param name="conn">The new connection.</param>
        public virtual void OnRoomServerConnect(NetworkConnectionToClient conn) {}

        /// <summary>
        /// This is called on the server when a client disconnects.
        /// </summary>
        /// <param name="conn">The connection that disconnected.</param>
        public virtual void OnRoomServerDisconnect(NetworkConnectionToClient conn) {}

        /// <summary>
        /// This is called on the server when a networked scene finishes loading.
        /// </summary>
        /// <param name="sceneName">Name of the new scene.</param>
        public virtual void OnRoomServerSceneChanged(string sceneName) {}

        /// <summary>
        /// This allows customization of the creation of the room-player object on the server.
        /// <para>By default the roomPlayerPrefab is used to create the room-player, but this function allows that behaviour to be customized.</para>
        /// </summary>
        /// <param name="conn">The connection the player object is for.</param>
        /// <returns>The new room-player object.</returns>
        public virtual GameObject OnRoomServerCreateRoomPlayer(NetworkConnectionToClient conn)
        {
            return null;
        }

        /// <summary>
        /// This allows customization of the creation of the GamePlayer object on the server.
        /// <para>By default the gamePlayerPrefab is used to create the game-player, but this function allows that behaviour to be customized. The object returned from the function will be used to replace the room-player on the connection.</para>
        /// </summary>
        /// <param name="conn">The connection the player object is for.</param>
        /// <param name="roomPlayer">The room player object for this connection.</param>
        /// <returns>A new GamePlayer object.</returns>
        public virtual GameObject OnRoomServerCreateGamePlayer(NetworkConnectionToClient conn, GameObject roomPlayer)
        {
            return null;
        }

        /// <summary>
        /// This allows customization of the creation of the GamePlayer object on the server.
        /// <para>This is only called for subsequent GamePlay scenes after the first one.</para>
        /// <para>See <see cref="OnRoomServerCreateGamePlayer(NetworkConnectionToClient, GameObject)">OnRoomServerCreateGamePlayer(NetworkConnection, GameObject)</see> to customize the player object for the initial GamePlay scene.</para>
        /// </summary>
        /// <param name="conn">The connection the player object is for.</param>
        public virtual void OnRoomServerAddPlayer(NetworkConnectionToClient conn)
        {
            base.OnServerAddPlayer(conn);
        }

        // for users to apply settings from their room player object to their in-game player object
        /// <summary>
        /// This is called on the server when it is told that a client has finished switching from the room scene to a game player scene.
        /// <para>When switching from the room, the room-player is replaced with a game-player object. This callback function gives an opportunity to apply state from the room-player to the game-player object.</para>
        /// </summary>
        /// <param name="conn">The connection of the player</param>
        /// <param name="roomPlayer">The room player object.</param>
        /// <param name="gamePlayer">The game player object.</param>
        /// <returns>False to not allow this player to replace the room player.</returns>
        public virtual bool OnRoomServerSceneLoadedForPlayer(NetworkConnectionToClient conn, GameObject roomPlayer, GameObject gamePlayer)
        {
            return true;
        }

        /// <summary>
        /// This is called on server from NetworkRoomPlayer.CmdChangeReadyState when client indicates change in Ready status.
        /// </summary>
        public virtual void ReadyStatusChanged()
        {
            int CurrentPlayers = 0;
            int ReadyPlayers = 0;

            foreach (NetworkRoomPlayer item in roomSlots)
            {
                if (item != null)
                {
                    CurrentPlayers++;
                    if (item.readyToBegin)
                        ReadyPlayers++;
                }
            }

            if (CurrentPlayers == ReadyPlayers)
                CheckReadyToBegin();
            else
                allPlayersReady = false;
        }

        /// <summary>
        /// This is called on the server when all the players in the room are ready.
        /// <para>The default implementation of this function uses ServerChangeScene() to switch to the game player scene. By implementing this callback you can customize what happens when all the players in the room are ready, such as adding a countdown or a confirmation for a group leader.</para>
        /// </summary>
        public virtual void OnRoomServerPlayersReady()
        {
            // all players are readyToBegin, start the game
            ServerChangeScene(GameplayScene);
        }

        /// <summary>
        /// This is called on the server when CheckReadyToBegin finds that players are not ready
        /// <para>May be called multiple times while not ready players are joining</para>
        /// </summary>
        public virtual void OnRoomServerPlayersNotReady() {}

        #endregion

        #region room client virtuals

        /// <summary>
        /// This is a hook to allow custom behaviour when the game client enters the room.
        /// </summary>
        public virtual void OnRoomClientEnter() {}

        /// <summary>
        /// This is a hook to allow custom behaviour when the game client exits the room.
        /// </summary>
        public virtual void OnRoomClientExit() {}

        /// <summary>
        /// This is called on the client when it connects to server.
        /// </summary>
        public virtual void OnRoomClientConnect() {}

        /// <summary>
        /// This is called on the client when disconnected from a server.
        /// </summary>
        public virtual void OnRoomClientDisconnect() {}

        /// <summary>
        /// This is called on the client when a client is started.
        /// </summary>
        public virtual void OnRoomStartClient() {}

        /// <summary>
        /// This is called on the client when the client stops.
        /// </summary>
        public virtual void OnRoomStopClient() {}

        /// <summary>
        /// This is called on the client when the client is finished loading a new networked scene.
        /// </summary>
        public virtual void OnRoomClientSceneChanged() {}

        #endregion

        #region optional UI

        /// <summary>
        /// virtual so inheriting classes can roll their own
        /// </summary>
        public virtual void OnGUI()
        {
            if (!showRoomGUI)
                return;

            if (NetworkServer.active && Utils.IsSceneActive(GameplayScene))
            {
                GUILayout.BeginArea(new Rect(Screen.width - 150f, 10f, 140f, 30f));
                if (GUILayout.Button("Return to Room"))
                    ServerChangeScene(RoomScene);
                GUILayout.EndArea();
            }

            if (Utils.IsSceneActive(RoomScene))
                GUI.Box(new Rect(10f, 180f, 520f, 150f), "PLAYERS");
        }

        #endregion
    }
}<|MERGE_RESOLUTION|>--- conflicted
+++ resolved
@@ -149,34 +149,6 @@
             NetworkServer.ReplacePlayerForConnection(conn, gamePlayer, true);
         }
 
-<<<<<<< HEAD
-        /// <summary>
-        /// CheckReadyToBegin checks all of the players in the room to see if their readyToBegin flag is set.
-        /// <para>If all of the players are ready, then the server switches from the RoomScene to the PlayScene, essentially starting the game. This is called automatically in response to NetworkRoomPlayer.CmdChangeReadyState.</para>
-        /// </summary>
-        public void CheckReadyToBegin()
-        {
-            if (!Utils.IsSceneActive(RoomScene))
-                return;
-
-            int numberOfReadyPlayers = NetworkServer.connections.Count(conn =>
-                conn.Value != null &&
-                conn.Value.identity != null &&
-                conn.Value.identity.TryGetComponent(out NetworkRoomPlayer nrp) &&
-                nrp.readyToBegin);
-
-            bool enoughReadyPlayers = minPlayers <= 0 || numberOfReadyPlayers >= minPlayers;
-            if (enoughReadyPlayers)
-            {
-                pendingPlayers.Clear();
-                allPlayersReady = true;
-            }
-            else
-                allPlayersReady = false;
-        }
-
-=======
->>>>>>> 77efeec3
         internal void CallOnClientEnterRoom()
         {
             OnRoomClientEnter();

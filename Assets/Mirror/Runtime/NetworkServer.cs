--- conflicted
+++ resolved
@@ -218,50 +218,18 @@
 
         // this is like SendToReady - but it doesn't check the ready flag on the connection.
         // this is used for ObjectDestroy messages.
-<<<<<<< HEAD
-=======
-        [EditorBrowsable(EditorBrowsableState.Never), Obsolete("use SendToObservers<T> instead")]
-        static bool SendToObservers(NetworkIdentity identity, short msgType, MessageBase msg)
-        {
-            if (LogFilter.Debug) Debug.Log("Server.SendToObservers id:" + msgType);
+        static bool SendToObservers<T>(NetworkIdentity identity, T msg) where T: IMessageBase
+        {
+            if (LogFilter.Debug) Debug.Log("Server.SendToObservers id:" + typeof(T));
 
             if (identity != null && identity.observers != null)
             {
-                // pack message into byte[] once
-                byte[] bytes = MessagePacker.PackMessage((ushort)msgType, msg);
-
-                // send to all observers
-                bool result = true;
-                foreach (KeyValuePair<int, NetworkConnection> kvp in identity.observers)
-                {
-                    result &= kvp.Value.Send(new ArraySegment<byte>(bytes));
-                }
-                return result;
-            }
-            return false;
-        }
-
-        // this is like SendToReady - but it doesn't check the ready flag on the connection.
-        // this is used for ObjectDestroy messages.
->>>>>>> 32c75fe1
-        static bool SendToObservers<T>(NetworkIdentity identity, T msg) where T: IMessageBase
-        {
-            if (LogFilter.Debug) Debug.Log("Server.SendToObservers id:" + typeof(T));
-
-            if (identity != null && identity.observers != null)
-            {
-<<<<<<< HEAD
-                NetworkWriter writer = NetworkWriterPool.GetWriter();
-                MessagePacker.Pack(msg, writer);
-                byte[] bytes = writer.ToArray();
-=======
                 // get writer from pool
                 NetworkWriter writer = NetworkWriterPool.GetWriter();
 
                 // pack message into byte[] once
                 MessagePacker.Pack(msg, writer);
                 ArraySegment<byte> segment = writer.ToArraySegment();
->>>>>>> 32c75fe1
 
                 // filter and then send to all internet connections at once
                 // -> makes code more complicated, but is HIGHLY worth it to
@@ -278,15 +246,12 @@
                         connectionIdsCache.Add(kvp.Key);
                 }
 
-<<<<<<< HEAD
-=======
                 // send to all internet connections at once
                 if (connectionIdsCache.Count > 0)
                     result &= NetworkConnection.Send(connectionIdsCache, segment);
                 NetworkDiagnostics.OnSend(msg, Channels.DefaultReliable, segment.Count, identity.observers.Count);
 
                 // recycle writer and return
->>>>>>> 32c75fe1
                 NetworkWriterPool.Recycle(writer);
                 return result;
             }
@@ -294,29 +259,6 @@
         }
 
         /// <summary>
-<<<<<<< HEAD
-=======
-        /// Obsolete: Use <see cref="SendToAll{T}(T, int)"/> instead.
-        /// </summary>
-        [EditorBrowsable(EditorBrowsableState.Never), Obsolete("Use SendToAll<T> instead.")]
-        public static bool SendToAll(int msgType, MessageBase msg, int channelId = Channels.DefaultReliable)
-        {
-            if (LogFilter.Debug) Debug.Log("Server.SendToAll id:" + msgType);
-
-            // pack message into byte[] once
-            byte[] bytes = MessagePacker.PackMessage((ushort)msgType, msg);
-
-            // send to all
-            bool result = true;
-            foreach (KeyValuePair<int, NetworkConnection> kvp in connections)
-            {
-                result &= kvp.Value.Send(new ArraySegment<byte>(bytes), channelId);
-            }
-            return result;
-        }
-
-        /// <summary>
->>>>>>> 32c75fe1
         /// Send a message structure with the given type number to all connected clients.
         /// <para>This applies to clients that are ready and not-ready.</para>
         /// </summary>
@@ -328,12 +270,6 @@
         {
             if (LogFilter.Debug) Debug.Log("Server.SendToAll id:" + typeof(T));
 
-<<<<<<< HEAD
-            NetworkWriter writer = NetworkWriterPool.GetWriter();
-            MessagePacker.Pack(msg, writer);
-            byte[] bytes = writer.ToArray();
-=======
->>>>>>> 32c75fe1
 
             // get writer from pool
             NetworkWriter writer = NetworkWriterPool.GetWriter();
@@ -356,11 +292,6 @@
                 else
                     connectionIdsCache.Add(kvp.Key);
             }
-<<<<<<< HEAD
-
-            NetworkWriterPool.Recycle(writer);
-            return result;
-=======
 
             // send to all internet connections at once
             if (connectionIdsCache.Count > 0)
@@ -370,34 +301,6 @@
             // recycle writer and return
             NetworkWriterPool.Recycle(writer);
             return result;
-        }
-
-        /// <summary>
-        /// Obsolete: Use <see cref="SendToReady{T}(NetworkIdentity, T, int)"/> instead.
-        /// </summary>
-        [EditorBrowsable(EditorBrowsableState.Never), Obsolete("Use SendToReady<T> instead.")]
-        public static bool SendToReady(NetworkIdentity identity, short msgType, MessageBase msg, int channelId = Channels.DefaultReliable)
-        {
-            if (LogFilter.Debug) Debug.Log("Server.SendToReady msgType:" + msgType);
-
-            if (identity != null && identity.observers != null)
-            {
-                // pack message into byte[] once
-                byte[] bytes = MessagePacker.PackMessage((ushort)msgType, msg);
-
-                // send to all ready observers
-                bool result = true;
-                foreach (KeyValuePair<int, NetworkConnection> kvp in identity.observers)
-                {
-                    if (kvp.Value.isReady)
-                    {
-                        result &= kvp.Value.Send(new ArraySegment<byte>(bytes), channelId);
-                    }
-                }
-                return result;
-            }
-            return false;
->>>>>>> 32c75fe1
         }
 
         /// <summary>
@@ -416,15 +319,8 @@
 
             if (identity != null && identity.observers != null)
             {
-<<<<<<< HEAD
-                // pack message into byte[] once
-                NetworkWriter writer = NetworkWriterPool.GetWriter();
-                MessagePacker.Pack(msg, writer);
-                byte[] bytes = writer.ToArray();
-=======
                 // get writer from pool
                 NetworkWriter writer = NetworkWriterPool.GetWriter();
->>>>>>> 32c75fe1
 
                 // pack message only once
                 MessagePacker.Pack(msg, writer);
@@ -452,8 +348,6 @@
                             connectionIdsCache.Add(kvp.Key);
                     }
                 }
-<<<<<<< HEAD
-=======
 
                 // send to all internet connections at once
                 if (connectionIdsCache.Count > 0)
@@ -461,7 +355,6 @@
                 NetworkDiagnostics.OnSend(msg, channelId, segment.Count, count);
 
                 // recycle writer and return
->>>>>>> 32c75fe1
                 NetworkWriterPool.Recycle(writer);
                 return result;
             }
@@ -624,31 +517,6 @@
         }
 
         /// <summary>
-<<<<<<< HEAD
-=======
-        /// Obsolete: Use <see cref="RegisterHandler{T}(Action{NetworkConnection, T}, bool)"/> instead.
-        /// </summary>
-        [EditorBrowsable(EditorBrowsableState.Never), Obsolete("Use RegisterHandler<T>(Action<NetworkConnection, T>, bool) instead.")]
-        public static void RegisterHandler(int msgType, NetworkMessageDelegate handler)
-        {
-            if (handlers.ContainsKey(msgType))
-            {
-                if (LogFilter.Debug) Debug.Log("NetworkServer.RegisterHandler replacing " + msgType);
-            }
-            handlers[msgType] = handler;
-        }
-
-        /// <summary>
-        /// Obsolete: Use <see cref="RegisterHandler{T}(Action{NetworkConnection, T}, bool)"/> instead.
-        /// </summary>
-        [EditorBrowsable(EditorBrowsableState.Never), Obsolete("Use RegisterHandler<T>(Action<NetworkConnection, T>, bool) instead.")]
-        public static void RegisterHandler(MsgType msgType, NetworkMessageDelegate handler)
-        {
-            RegisterHandler((int)msgType, handler);
-        }
-
-        /// <summary>
->>>>>>> 32c75fe1
         /// Register a handler for a particular message type.
         /// <para>There are several system message types which you can add handlers for. You can also add your own message types.</para>
         /// </summary>

using System;
using System.Collections.Generic;
using UnityEngine;

namespace Mirror
{
    public class NetworkClient
    {
        static bool s_IsActive;

        public static List<NetworkClient> allClients = new List<NetworkClient>();
        public static bool active { get { return s_IsActive; } }

        string m_ServerIp = "";
        int m_ClientId = -1;

        public readonly Dictionary<short, NetworkMessageDelegate> handlers = new Dictionary<short, NetworkMessageDelegate>();
        protected NetworkConnection m_Connection;

        protected enum ConnectState
        {
            None,
            Connecting,
            Connected,
            Disconnected,
        }
        protected ConnectState connectState = ConnectState.None;

        internal void SetHandlers(NetworkConnection conn)
        {
            conn.SetHandlers(handlers);
        }

        public string serverIp { get { return m_ServerIp; } }
        public ushort hostPort;
        public NetworkConnection connection { get { return m_Connection; } }

        public bool isConnected { get { return connectState == ConnectState.Connected; } }

        public NetworkClient()
        {
            if (LogFilter.Debug) { Debug.Log("Client created version " + Version.Current); }
            AddClient(this);
        }

        public NetworkClient(NetworkConnection conn)
        {
            if (LogFilter.Debug) { Debug.Log("Client created version " + Version.Current); }
            AddClient(this);

            SetActive(true);
            m_Connection = conn;
            connectState = ConnectState.Connected;
            conn.SetHandlers(handlers);
            RegisterSystemHandlers(false);
        }

        public void Connect(string serverIp)
        {
            PrepareForConnect();

            if (LogFilter.Debug) { Debug.Log("Client Connect: " + serverIp); }

            string hostnameOrIp = serverIp;
            m_ServerIp = hostnameOrIp;

            connectState = ConnectState.Connecting;
<<<<<<< HEAD

            // setup all the handlers
            m_Connection = new NetworkConnection(m_ServerIp, m_ClientId, 0);
            m_Connection.SetHandlers(m_MessageHandlers);

            NetworkManager.transport.ClientConnect(serverIp, serverPort);
=======
            NetworkManager.singleton.transport.ClientConnect(serverIp);

            // setup all the handlers
            m_Connection = new NetworkConnection(m_ServerIp, m_ClientId, 0);
            m_Connection.SetHandlers(handlers);
>>>>>>> 1a5ce381
        }

        private void InitializeTransportHandlers()
        {
<<<<<<< HEAD
            NetworkManager.transport.OnClientConnect += OnClientConnect;
            NetworkManager.transport.OnClientData += OnClientData;
            NetworkManager.transport.OnClientDisconnect += OnClientDisconnect;
            NetworkManager.transport.OnClientError += OnClientError;
        }

        private void OnClientError(Exception exception)
        {
            NetworkError errorMessage = new NetworkError
            {
                msgType = (short)MsgType.Error,
                conn = m_Connection,
                exception = exception
            };

            if (m_Connection != null)
            {
                m_Connection.InvokeHandler(errorMessage);
            }
            else
            {
                Debug.LogException(exception);
            }
        }

        private void OnClientDisconnect()
=======
            // TODO do this in inspector?
            NetworkManager.singleton.transport.OnClientConnected.AddListener(OnConnected);
            NetworkManager.singleton.transport.OnClientDataReceived.AddListener(OnDataReceived);
            NetworkManager.singleton.transport.OnClientDisconnected.AddListener(OnDisconnected);
            NetworkManager.singleton.transport.OnClientError.AddListener(OnError);
        }

        void OnError(Exception exception)
        {
            Debug.LogException(exception);
        }

        void OnDisconnected()
>>>>>>> 1a5ce381
        {
            connectState = ConnectState.Disconnected;

            ClientScene.HandleClientDisconnect(m_Connection);
            if (m_Connection != null)
            {
                m_Connection.InvokeHandlerNoData((short)MsgType.Disconnect);
            }
        }

<<<<<<< HEAD
        private void OnClientData(byte[] data)
=======
        void OnDataReceived(byte[] data)
>>>>>>> 1a5ce381
        {
            if (m_Connection != null)
            {
                m_Connection.TransportReceive(data);
            }
            else Debug.LogError("Skipped Data message handling because m_Connection is null.");
        }

<<<<<<< HEAD
        private void OnClientConnect()
=======
        void OnConnected()
>>>>>>> 1a5ce381
        {
            if (m_Connection != null)
            {
                // reset network time stats
                NetworkTime.Reset();

                // the handler may want to send messages to the client
                // thus we should set the connected state before calling the handler
                connectState = ConnectState.Connected;
                NetworkTime.UpdateClient(this);
                m_Connection.InvokeHandlerNoData((short)MsgType.Connect);
            }
            else Debug.LogError("Skipped Connect message handling because m_Connection is null.");
        }

        void PrepareForConnect()
        {
            SetActive(true);
            RegisterSystemHandlers(false);
            m_ClientId = 0;
<<<<<<< HEAD
            pauseMessageHandling = false;
=======
            NetworkManager.singleton.transport.enabled = true;
>>>>>>> 1a5ce381
            InitializeTransportHandlers();
        }

        public virtual void Disconnect()
        {
            connectState = ConnectState.Disconnected;
            ClientScene.HandleClientDisconnect(m_Connection);
            if (m_Connection != null)
            {
                m_Connection.Disconnect();
                m_Connection.Dispose();
                m_Connection = null;
                RemoveTransportHandlers();

                m_ClientId = -1;
                RemoveTransportHandlers();
            }
        }

<<<<<<< HEAD
        private void RemoveTransportHandlers()
        {
            // so that we don't register them more than once
            NetworkManager.transport.OnClientConnect -= OnClientConnect;
            NetworkManager.transport.OnClientData -= OnClientData;
            NetworkManager.transport.OnClientDisconnect -= OnClientDisconnect;
            NetworkManager.transport.OnClientError -= OnClientError;
=======
        void RemoveTransportHandlers()
        {
            // so that we don't register them more than once
            NetworkManager.singleton.transport.OnClientConnected.RemoveListener(OnConnected);
            NetworkManager.singleton.transport.OnClientDataReceived.RemoveListener(OnDataReceived);
            NetworkManager.singleton.transport.OnClientDisconnected.RemoveListener(OnDisconnected);
            NetworkManager.singleton.transport.OnClientError.RemoveListener(OnError);
>>>>>>> 1a5ce381
        }

        public bool Send(short msgType, MessageBase msg)
        {
            if (m_Connection != null)
            {
                if (connectState != ConnectState.Connected)
                {
                    Debug.LogError("NetworkClient Send when not connected to a server");
                    return false;
                }
                return m_Connection.Send(msgType, msg);
            }
            Debug.LogError("NetworkClient Send with no connection");
            return false;
        }

        public void Shutdown()
        {
            if (LogFilter.Debug) Debug.Log("Shutting down client " + m_ClientId);
            m_ClientId = -1;
            RemoveClient(this);
            if (allClients.Count == 0)
            {
                SetActive(false);
            }
        }

        internal virtual void Update()
        {
            if (m_ClientId == -1)
            {
                return;
            }

            // don't do anything if we aren't fully connected
            // -> we don't check Client.Connected because then we wouldn't
            //    process the last disconnect message.
            if (connectState != ConnectState.Connecting &&
                connectState != ConnectState.Connected)
            {
                return;
            }

            if (connectState == ConnectState.Connected)
            {
                NetworkTime.UpdateClient(this);
            }
<<<<<<< HEAD
=======
        }

        void GenerateConnectError(byte error)
        {
            Debug.LogError("UNet Client Error Connect Error: " + error);
            GenerateError(error);
        }

        /* TODO use or remove
        void GenerateDataError(byte error)
        {
            NetworkError dataError = (NetworkError)error;
            Debug.LogError("UNet Client Data Error: " + dataError);
            GenerateError(error);
        }

        void GenerateDisconnectError(byte error)
        {
            NetworkError disconnectError = (NetworkError)error;
            Debug.LogError("UNet Client Disconnect Error: " + disconnectError);
            GenerateError(error);
        }
        */

        void GenerateError(byte error)
        {
            NetworkMessageDelegate msgDelegate;
            if (handlers.TryGetValue((short)MsgType.Error, out msgDelegate))
            {
                ErrorMessage msg = new ErrorMessage();
                msg.value = error;

                // write the message to a local buffer
                NetworkWriter writer = new NetworkWriter();
                msg.Serialize(writer);

                NetworkMessage netMsg = new NetworkMessage();
                netMsg.msgType = (short)MsgType.Error;
                netMsg.reader = new NetworkReader(writer.ToArray());
                netMsg.conn = m_Connection;
                msgDelegate(netMsg);
            }
>>>>>>> 1a5ce381
        }

        [Obsolete("Use NetworkTime.rtt instead")]
        public float GetRTT()
        {
            return (float)NetworkTime.rtt;
        }

        internal void RegisterSystemHandlers(bool localClient)
        {
            ClientScene.RegisterSystemHandlers(this, localClient);
        }

        public void RegisterHandler(short msgType, NetworkMessageDelegate handler)
        {
            if (handlers.ContainsKey(msgType))
            {
                if (LogFilter.Debug) { Debug.Log("NetworkClient.RegisterHandler replacing " + msgType); }
            }
            handlers[msgType] = handler;
        }

        public void RegisterHandler(MsgType msgType, NetworkMessageDelegate handler)
        {
            RegisterHandler((short)msgType, handler);
        }

        public void UnregisterHandler(short msgType)
        {
            handlers.Remove(msgType);
        }

        public void UnregisterHandler(MsgType msgType)
        {
            UnregisterHandler((short)msgType);
        }

        internal static void AddClient(NetworkClient client)
        {
            allClients.Add(client);
        }

        internal static bool RemoveClient(NetworkClient client)
        {
            return allClients.Remove(client);
        }

        internal static void UpdateClients()
        {
            // remove null clients first
            allClients.RemoveAll(cl => cl == null);

            // now update valid clients
            // IMPORTANT: no foreach, otherwise we get an InvalidOperationException
            // when stopping the client.
            for (int i = 0; i < allClients.Count; ++i)
            {
                allClients[i].Update();
            }
        }

        public static void ShutdownAll()
        {
            while (allClients.Count != 0)
            {
                allClients[0].Shutdown();
            }
            allClients = new List<NetworkClient>();
            s_IsActive = false;
            ClientScene.Shutdown();
        }

        internal static void SetActive(bool state)
        {
            s_IsActive = state;
        }
    }
}<|MERGE_RESOLUTION|>--- conflicted
+++ resolved
@@ -65,52 +65,15 @@
             m_ServerIp = hostnameOrIp;
 
             connectState = ConnectState.Connecting;
-<<<<<<< HEAD
-
-            // setup all the handlers
-            m_Connection = new NetworkConnection(m_ServerIp, m_ClientId, 0);
-            m_Connection.SetHandlers(m_MessageHandlers);
-
-            NetworkManager.transport.ClientConnect(serverIp, serverPort);
-=======
             NetworkManager.singleton.transport.ClientConnect(serverIp);
 
             // setup all the handlers
             m_Connection = new NetworkConnection(m_ServerIp, m_ClientId, 0);
             m_Connection.SetHandlers(handlers);
->>>>>>> 1a5ce381
         }
 
         private void InitializeTransportHandlers()
         {
-<<<<<<< HEAD
-            NetworkManager.transport.OnClientConnect += OnClientConnect;
-            NetworkManager.transport.OnClientData += OnClientData;
-            NetworkManager.transport.OnClientDisconnect += OnClientDisconnect;
-            NetworkManager.transport.OnClientError += OnClientError;
-        }
-
-        private void OnClientError(Exception exception)
-        {
-            NetworkError errorMessage = new NetworkError
-            {
-                msgType = (short)MsgType.Error,
-                conn = m_Connection,
-                exception = exception
-            };
-
-            if (m_Connection != null)
-            {
-                m_Connection.InvokeHandler(errorMessage);
-            }
-            else
-            {
-                Debug.LogException(exception);
-            }
-        }
-
-        private void OnClientDisconnect()
-=======
             // TODO do this in inspector?
             NetworkManager.singleton.transport.OnClientConnected.AddListener(OnConnected);
             NetworkManager.singleton.transport.OnClientDataReceived.AddListener(OnDataReceived);
@@ -124,7 +87,6 @@
         }
 
         void OnDisconnected()
->>>>>>> 1a5ce381
         {
             connectState = ConnectState.Disconnected;
 
@@ -135,11 +97,7 @@
             }
         }
 
-<<<<<<< HEAD
-        private void OnClientData(byte[] data)
-=======
         void OnDataReceived(byte[] data)
->>>>>>> 1a5ce381
         {
             if (m_Connection != null)
             {
@@ -148,11 +106,7 @@
             else Debug.LogError("Skipped Data message handling because m_Connection is null.");
         }
 
-<<<<<<< HEAD
-        private void OnClientConnect()
-=======
         void OnConnected()
->>>>>>> 1a5ce381
         {
             if (m_Connection != null)
             {
@@ -173,11 +127,7 @@
             SetActive(true);
             RegisterSystemHandlers(false);
             m_ClientId = 0;
-<<<<<<< HEAD
-            pauseMessageHandling = false;
-=======
             NetworkManager.singleton.transport.enabled = true;
->>>>>>> 1a5ce381
             InitializeTransportHandlers();
         }
 
@@ -197,15 +147,6 @@
             }
         }
 
-<<<<<<< HEAD
-        private void RemoveTransportHandlers()
-        {
-            // so that we don't register them more than once
-            NetworkManager.transport.OnClientConnect -= OnClientConnect;
-            NetworkManager.transport.OnClientData -= OnClientData;
-            NetworkManager.transport.OnClientDisconnect -= OnClientDisconnect;
-            NetworkManager.transport.OnClientError -= OnClientError;
-=======
         void RemoveTransportHandlers()
         {
             // so that we don't register them more than once
@@ -213,7 +154,6 @@
             NetworkManager.singleton.transport.OnClientDataReceived.RemoveListener(OnDataReceived);
             NetworkManager.singleton.transport.OnClientDisconnected.RemoveListener(OnDisconnected);
             NetworkManager.singleton.transport.OnClientError.RemoveListener(OnError);
->>>>>>> 1a5ce381
         }
 
         public bool Send(short msgType, MessageBase msg)
@@ -262,51 +202,6 @@
             {
                 NetworkTime.UpdateClient(this);
             }
-<<<<<<< HEAD
-=======
-        }
-
-        void GenerateConnectError(byte error)
-        {
-            Debug.LogError("UNet Client Error Connect Error: " + error);
-            GenerateError(error);
-        }
-
-        /* TODO use or remove
-        void GenerateDataError(byte error)
-        {
-            NetworkError dataError = (NetworkError)error;
-            Debug.LogError("UNet Client Data Error: " + dataError);
-            GenerateError(error);
-        }
-
-        void GenerateDisconnectError(byte error)
-        {
-            NetworkError disconnectError = (NetworkError)error;
-            Debug.LogError("UNet Client Disconnect Error: " + disconnectError);
-            GenerateError(error);
-        }
-        */
-
-        void GenerateError(byte error)
-        {
-            NetworkMessageDelegate msgDelegate;
-            if (handlers.TryGetValue((short)MsgType.Error, out msgDelegate))
-            {
-                ErrorMessage msg = new ErrorMessage();
-                msg.value = error;
-
-                // write the message to a local buffer
-                NetworkWriter writer = new NetworkWriter();
-                msg.Serialize(writer);
-
-                NetworkMessage netMsg = new NetworkMessage();
-                netMsg.msgType = (short)MsgType.Error;
-                netMsg.reader = new NetworkReader(writer.ToArray());
-                netMsg.conn = m_Connection;
-                msgDelegate(netMsg);
-            }
->>>>>>> 1a5ce381
         }
 
         [Obsolete("Use NetworkTime.rtt instead")]

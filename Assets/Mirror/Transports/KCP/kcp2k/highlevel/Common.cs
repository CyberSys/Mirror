using System.Net;
using System.Net.Sockets;

namespace kcp2k
{
    public static class Common
    {
        // helper function to resolve host to IPAddress
        public static bool ResolveHostname(string hostname, out IPAddress[] addresses)
        {
            try
            {
                // NOTE: dns lookup is blocking. this can take a second.
                addresses = Dns.GetHostAddresses(hostname);
                return addresses.Length >= 1;
            }
            catch (SocketException exception)
            {
                Log.Info($"[KCP] Failed to resolve host: {hostname} reason: {exception}");
                addresses = null;
                return false;
            }
        }
<<<<<<< HEAD
=======

        // if connections drop under heavy load, increase to OS limit.
        // if still not enough, increase the OS limit.
        public static void MaximizeSocketBuffers(Socket socket)
        {
            // log initial size for comparison.
            // remember initial size for log comparison
            int initialReceive = socket.ReceiveBufferSize;
            int initialSend    = socket.SendBufferSize;

            socket.SetReceiveBufferToOSLimit();
            socket.SetSendBufferToOSLimit();

            Log.Info($"[KCP] RecvBuf = {initialReceive}=>{socket.ReceiveBufferSize} ({socket.ReceiveBufferSize/initialReceive}x) SendBuf = {initialSend}=>{socket.SendBufferSize} ({socket.SendBufferSize/initialSend}x) maximized to OS limits!");
        }
>>>>>>> 0e9edbd0
    }
}<|MERGE_RESOLUTION|>--- conflicted
+++ resolved
@@ -21,8 +21,6 @@
                 return false;
             }
         }
-<<<<<<< HEAD
-=======
 
         // if connections drop under heavy load, increase to OS limit.
         // if still not enough, increase the OS limit.
@@ -38,6 +36,5 @@
 
             Log.Info($"[KCP] RecvBuf = {initialReceive}=>{socket.ReceiveBufferSize} ({socket.ReceiveBufferSize/initialReceive}x) SendBuf = {initialSend}=>{socket.SendBufferSize} ({socket.SendBufferSize/initialSend}x) maximized to OS limits!");
         }
->>>>>>> 0e9edbd0
     }
 }